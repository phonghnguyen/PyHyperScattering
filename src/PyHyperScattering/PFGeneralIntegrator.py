from pyFAI import azimuthalIntegrator
from pyFAI.units import eq_q, formula_q, register_radial_unit
import h5py
import warnings
import xarray as xr
import numpy as np
import math
import matplotlib.pyplot as plt
from tqdm.auto import tqdm
from PIL import Image
from skimage import draw

# tqdm.pandas()
# the following block monkey-patches xarray to add tqdm support.  This will not be needed once tqdm v5 releases.
from xarray.core.groupby import DataArrayGroupBy, DatasetGroupBy


def inner_generator(df_function='apply'):
    def inner(df,func,*args,**kwargs):
        t = tqdm(total=len(df))
        def wrapper(*args,**kwargs):
            t.update( n=1 if not t.total or t.n < t.total else 0)
            return func(*args,**kwargs)
        result = getattr(df,df_function)(wrapper, **kwargs)
    
        t.close()
        return result
    return inner

DataArrayGroupBy.progress_apply = inner_generator()
DatasetGroupBy.progress_apply = inner_generator()


# end monkey patch

class PFGeneralIntegrator():

    def integrateSingleImage(self, img):
        if type(img) == xr.Dataset:
            for key in img.keys():
<<<<<<< HEAD
                target_key = key
            img = img[key]
        if (img.ndim > 2):
            img_to_integ = img[0].values
        else:
            img_to_integ = img.values

        assert np.shape(self.mask) == np.shape(
            img_to_integ), f'Error!  Mask has shape {np.shape(self.mask)} but you are attempting to integrate data with shape {np.shape(img_to_integ)}.  Try changing mask orientation or updating mask.'

        if (img.system.shape[0] > 1):
            system_to_integ = [img[0].system]
            warnings.warn(
                f'There are two images for {img.system}, I am ONLY INTEGRATING THE FIRST.  This may cause the labels to be dropped and the result to need manual re-tagging in the index.',
                stacklevel=2)
=======
                target_key=key
            img=img[key]
        if(img.ndim>2):
            
            img_to_integ = np.squeeze(img.values)
        else:
            img_to_integ = img.values
        
        assert np.shape(self.mask)==np.shape(img_to_integ),f'Error!  Mask has shape {np.shape(self.mask)} but you are attempting to integrate data with shape {np.shape(img_to_integ)}.  Try changing mask orientation or updating mask.'
        stacked_axis = list(img.indexes.keys())
        stacked_axis.remove('pix_x')
        stacked_axis.remove('pix_y')
        assert len(stacked_axis)==1, "More than one axis left after removing pix_x and pix_y, not sure how to handle"
        stacked_axis = stacked_axis[0]
        if(img.__getattr__(stacked_axis).shape[0]>1):
            system_to_integ = [img[0].__getattr__(stacked_axis)]
            warnings.warn(f'There are two images for {img.__getattr__(stacked_axis)}, I am ONLY INTEGRATING THE FIRST.  This may cause the labels to be dropped and the result to need manual re-tagging in the index.',stacklevel=2)
>>>>>>> 518d3692
        else:
            system_to_integ = img.__getattr__(stacked_axis)
        if self.do_1d_integration:
            integ_func = self.integrator.integrate1d
        else:
            integ_func = self.integrator.integrate2d

        try:
            frame = integ_func(img_to_integ,
                               self.npts,
                               filename=None,
                               correctSolidAngle=self.correctSolidAngle,
                               error_model="azimuthal",
                               dummy=-8675309 if self.maskToNan else 0,
                               mask=self.mask,
                               unit='arcsinh(q.µm)' if self.use_log_ish_binning else 'q_A^-1',
                               method=self.integration_method
                               )
        except TypeError as e:
            if 'diffSolidAngle() missing 2 required positional arguments: ' in str(e):
                raise TypeError(
                    'Geometry is incorrect, cannot integrate.\n \n - Do your mask dimensions match your image dimensions? \n - Do you have pixel sizes set that are not zero?\n - Is SDD, beamcenter/poni, and tilt set correctly?') from e
            else:
                raise e

        if self.maskToNan:
            # preexisting_nans = np.isnan(TwoD.intensity).sum()
            frame.intensity[frame.intensity == -8675309] = np.nan
            # print(f'Patched dummy flag to NaN, number of NaNs = {np.isnan(TwoD.intensity).sum()}, preexisting {preexisting_nans}')
        if self.use_log_ish_binning:
            radial_to_save = np.sinh(frame.radial) / 10000  # was 1000 for inverse nm
        else:
            radial_to_save = frame.radial
        if self.do_1d_integration:
            try:
<<<<<<< HEAD
                res = xr.DataArray([frame.intensity], dims=['system', 'q'],
                                   coords={'q': radial_to_save, 'system': system_to_integ}, attrs=img.attrs)
                if self.return_sigma:
                    sigma = xr.DataArray([frame.sigma], dims=['system', 'q'],
                                         coords={'q': radial_to_save, 'system': system_to_integ}, attrs=img.attrs)
=======
                res = xr.DataArray([frame.intensity],dims=[stacked_axis,'q'],coords={'q':radial_to_save,stacked_axis:system_to_integ},attrs=img.attrs)
                if self.return_sigma:
                    sigma = xr.DataArray([frame.sigma],dims=[stacked_axis,'q'],coords={'q':radial_to_save,stacked_axis:system_to_integ},attrs=img.attrs)
>>>>>>> 518d3692
            except AttributeError:
                res = xr.DataArray(frame.intensity, dims=['q'], coords={'q': radial_to_save}, attrs=img.attrs)
                if self.return_sigma:
                    sigma = xr.DataArray(frame.sigma, dims=['q'], coords={'q': radial_to_save}, attrs=img.attrs)
        else:
            try:
<<<<<<< HEAD
                res = xr.DataArray([frame.intensity], dims=['system', 'chi', 'q'],
                                   coords={'q': radial_to_save, 'chi': frame.azimuthal, 'system': system_to_integ},
                                   attrs=img.attrs)
                if self.return_sigma:
                    sigma = xr.DataArray([frame.sigma], dims=['system', 'chi', 'q'],
                                         coords={'q': radial_to_save, 'chi': frame.azimuthal,
                                                 'system': system_to_integ}, attrs=img.attrs)
=======
                res = xr.DataArray([frame.intensity],dims=[stacked_axis,'chi','q'],coords={'q':radial_to_save,'chi':frame.azimuthal,stacked_axis:system_to_integ},attrs=img.attrs)
                if self.return_sigma:
                    sigma = xr.DataArray([frame.sigma],dims=[stacked_axis,'chi','q'],coords={'q':radial_to_save,'chi':frame.azimuthal,stacked_axis:system_to_integ},attrs=img.attrs)
>>>>>>> 518d3692
            except AttributeError:
                res = xr.DataArray(frame.intensity, dims=['chi', 'q'],
                                   coords={'q': radial_to_save, 'chi': frame.azimuthal}, attrs=img.attrs)
                if self.return_sigma:
                    sigma = xr.DataArray(frame.sigma, dims=['chi', 'q'],
                                         coords={'q': radial_to_save, 'chi': frame.azimuthal}, attrs=img.attrs)
        if self.return_sigma:
            res = res.to_dataset(name='I')
            res['dI'] = sigma
        return res

<<<<<<< HEAD
    def integrateImageStack(self, img_stack):
        int_stack = img_stack.groupby('system').map_progress(self.integrateSingleImage)
        # PRSUtils.fix_unstacked_dims(int_stack,img_stack,'system',img_stack.attrs['dims_unpacked'])
        return int_stack

    def __init__(self,
                 maskmethod='none', maskpath="",  # deprecated way to load mask
                 mask=None, rotate_image=False,  # new way
                 geomethod="none",
=======
    def integrateImageStack(self,data):
        indexes = list(data.indexes.keys())
        indexes.remove('pix_x')
        indexes.remove('pix_y')
        if len(indexes) == 1:
            data_int = data.groupby(indexes[0],squeeze=False).progress_apply(self.integrateSingleImage)
        else:
            #some kinda logic to check for existing multiindexes and stack into them appropriately maybe
            data = data.stack({'pyhyper_internal_multiindex':indexes})
            data_int = data.groupby('pyhyper_internal_multiindex',squeeze=False).progress_apply(self.integrateSingleImage).unstack('pyhyper_internal_multiindex')
        return data_int
        #int_stack = img_stack.groupby('system').map_progress(self.integrateSingleImage)
        #PRSUtils.fix_unstacked_dims(int_stack,img_stack,'system',img_stack.attrs['dims_unpacked'])
        #return int_stack
    def __init__(self,maskmethod = "none",maskpath = "",
                 geomethod = "none",
>>>>>>> 518d3692
                 NIdistance=0, NIbcx=0, NIbcy=0, NItiltx=0, NItilty=0,
                 NIpixsizex=0, NIpixsizey=0,
                 template_xr=None,
                 energy=2000,
                 integration_method='csr_ocl',
                 correctSolidAngle=True,
                 maskToNan=True,
                 npts=500,
                 use_log_ish_binning=False,
                 do_1d_integration=False,
                 return_sigma=False):
        # energy units eV
        if isinstance(mask, str):
            self.mask = self.load_mask(path=mask, rotate_image=rotate_image)
        else:
            if maskmethod == 'nika':
                if not isinstance(mask, dict):
                    mask = {}
                self.mask = self.load_mask(*mask.update({'nika': maskpath, 'rotate_image': rotate_image}))
            else:
                if not isinstance(mask, dict):
                    self.mask = None
                else:
                    self.mask = self.load_mask(*mask.update({'rotate_image': rotate_image}))
        self.dist = 0.1
        self.poni1 = 0
        self.poni2 = 0
        self.rot1 = 0
        self.rot2 = 0
        self.rot3 = 0
        self.pixel1 = 0 / 1e3
        self.pixel2 = 0 / 1e3
        self.correctSolidAngle = correctSolidAngle
        self.integration_method = integration_method
        self._energy = energy
        self.npts = npts
        self.use_log_ish_binning = use_log_ish_binning
        self.do_1d_integration = do_1d_integration
        if self.use_log_ish_binning:
            register_radial_unit("arcsinh(q.µm)",
                                 scale=1.0,
                                 label=r"arcsinh($q$.µm)",
                                 formula="arcsinh(4.0e-6*π/λ*sin(arctan2(sqrt(x**2 + y**2), z)/2.0))")

        self.maskToNan = maskToNan
        self.return_sigma = return_sigma
        # self._energy = 0
        if geomethod == "nika":
            self.ni_pixel_x = NIpixsizex
            self.ni_pixel_y = NIpixsizey
            self.ni_distance = NIdistance
            self.ni_beamcenter_x = NIbcx
            self.ni_beamcenter_y = NIbcy
            self.ni_tilt_x = NItiltx
            self.ni_tilt_y = NItilty
        elif geomethod == 'template_xr':
            self.calibrationFromTemplateXRParams(template_xr)
        elif geomethod == "none":
            warnings.warn('Initializing geometry with default values.  This is probably NOT what you want.',
                          stacklevel=2)

        self.recreateIntegrator()

    def __str__(self):
        return f"PyFAI general integrator wrapper SDD = {self.dist} m, poni1 = {self.poni1} m, poni2 = {self.poni2} m, rot1 = {self.rot1} rad, rot2 = {self.rot2} rad"

    def load_mask(self, **kwargs):
        '''
        loads a mask either from a path, from a NIKA file, or from a list of polygon points
        the mask dictionary should have keys indicating which method to use and the necessary information
        for a path, mask itself can be a string, or a dictionary with the key path whose value is the string
        for NIKA, there should be a key "nika" with the path to that file
        for a polygon, there should be a key "points" with a list of lists of points i.e.
            [[[1050,480],[500,480],[500,520],[1050,520]],[[1050,80],[500,80],[500,120],[1050,120]]]

        '''

        if 'points' in kwargs:
            points = kwargs['points']
            xs = []
            ys = []
            for polygon in points:
                x, y = zip(*polygon)
                xs += x
                ys += y
            if 'shape' in kwargs:
                shape = kwargs['shape']
            else:
                shape = (max(xs), max(ys))
            image = np.zeros(shape)
            for polygon in points:
                image += draw.polygon2mask(shape, polygon)
            image[image > 1] = 1
        elif 'image' in kwargs:
            path = kwargs['image']
            im = Image.open(path)
            image = np.array(im)
        elif 'nika' in kwargs:
            image = self.loadNikaMask(kwargs['nika'])
        else:
            warnings.warn("no valid inputs to load or create a mask", stacklevel=2)
            image = None
        if 'rotate_image' in kwargs:
            if kwargs['rotate_image']:
                image = np.flipud(np.rot90(image))
        boolmask = np.invert(image.astype(bool))
        print(f"Imported or created mask with dimensions {str(np.shape(boolmask))}")
        self.mask = boolmask

    def loadNikaMask(self, filetoload):

        '''
        Loads a Nika-generated HDF5 or tiff mask and converts it to an array that matches the local conventions.

        Args:
            filetoload (pathlib.Path or string): path to hdf5/tiff format mask from Nika.
            rotate_image (bool, default True): rotate image as should work
        '''
        mask = None

        if 'h5' in str(filetoload) or 'hdf' in str(filetoload):
            type = 'h5'
            maskhdf = h5py.File(filetoload, 'r')
            mask = maskhdf['M_ROIMask']

        elif 'tif' in str(filetoload):
            type = 'tif'
            mask = plt.imread(filetoload)
        else:
            warnings.warn('Unsupported mask type...', stacklevel=2)
        return mask

    def calibrationFromTemplateXRParams(self, raw_xr):

        '''
        Sets calibration from a pyFAI values in a template xarray

        Args:
            raw_xr (raw format xarray): a raw_xr bearing the metadata in members

        '''
        self.dist = raw_xr.dist
        self.poni1 = raw_xr.poni1
        self.poni2 = raw_xr.poni2

        self.rot1 = raw_xr.rot1
        self.rot2 = raw_xr.rot2
        self.rot3 = raw_xr.rot3

        self.pixel1 = raw_xr.pixel1
        self.pixel2 = raw_xr.pixel2

        self.recreateIntegrator()

    @property
    def wavelength(self):
        return 1.239842e-6 / self._energy  # = wl ; energy = 1.239842e-6 / wl

    @wavelength.setter
    def wavelength(self, value):
        self._energy = 1.239842e-6 / value
        self.recreateIntegrator()

    @property
    def energy(self):
        return self._energy

    @energy.setter
    def energy(self, value):
        self._energy = value
        self.recreateIntegrator()

    @property
    def ni_beamcenter_x(self):
        try:
            return self.poni2 / self.ni_pixel_x * 1000
        except ZeroDivisionError:
            warnings.warn('x pixel size is 0, cannot set beam center, fix pixel size first', stacklevel=2)
            return 0

    @ni_beamcenter_x.setter
    def ni_beamcenter_x(self, value):
        self.poni2 = self.ni_pixel_x * value / 1000
        self.recreateIntegrator()

    @property
    def ni_beamcenter_y(self):
        try:
            return self.poni1 / self.ni_pixel_y * 1000
        except ZeroDivisionError:
            warnings.warn('y pixel size is 0, cannot set beam center, fix pixel size first', stacklevel=2)
            return 0

    @ni_beamcenter_y.setter
    def ni_beamcenter_y(self, value):
        self.poni1 = self.ni_pixel_y * value / 1000
        self.recreateIntegrator()

    @property
    def ni_distance(self):
        return self.dist * 1000

    @ni_distance.setter
    def ni_distance(self, value):
        self.dist = value / 1000
        self.recreateIntegrator()

    @property
    def ni_tilt_x(self):
        return self.rot1 / (math.pi / 180)

    @ni_tilt_x.setter
    def ni_tilt_x(self, value):
        self.rot1 = value * (math.pi / 180)
        self.recreateIntegrator()

    @property
    def ni_tilt_y(self):
        return self.rot2 / (math.pi / 180)  # tilt = rot / const, rot = tilt * const

    @ni_tilt_y.setter
    def ni_tilt_y(self, value):
        self.rot2 = value * (math.pi / 180)
        self.recreateIntegrator()

    @property
    def ni_pixel_x(self):
        return self.pixel2 * 1e3

    @ni_pixel_x.setter
    def ni_pixel_x(self, value):
        self.pixel2 = value / 1e3
        self.ni_beamcenter_x = self.ni_beamcenter_x
        self.recreateIntegrator()

    @property
    def ni_pixel_y(self):
        return self.pixel1 * 1e3

    @ni_pixel_y.setter
    def ni_pixel_y(self, value):
        self.pixel1 = value / 1e3
        self.ni_beamcenter_y = self.ni_beamcenter_y
        self.recreateIntegrator()

    def recreateIntegrator(self):
        '''
        recreate the integrator, after geometry change
        '''
        self.integrator = azimuthalIntegrator.AzimuthalIntegrator(
            self.dist, self.poni1, self.poni2, self.rot1, self.rot2, self.rot3, pixel1=self.pixel1, pixel2=self.pixel2,
            wavelength=self.wavelength)

    def calibrationFromNikaParams(self, distance, bcx, bcy, tiltx, tilty, pixsizex, pixsizey):
        '''
        DEPRECATED as of 0.2

       Set the local calibrations using Nika parameters.
           this will probably only support rotations in the SAXS limit (i.e., where sin(x) ~ x, i.e., a couple degrees)
           since it assumes the PyFAI and Nika rotations are about the same origin point (which I think isn't true).

        Args:
            distance: sample-detector distance in mm
            bcx: beam center x in pixels
            bcy: beam center y in pixels
            tiltx: detector x tilt in deg, see note above
            tilty: detector y tilt in deg, see note above
            pixsizex: pixel size in x, microns
            pixsizey: pixel size in y, microns
        '''

        self.ni_pixel_x = pixsizex
        self.ni_pixel_y = pixsizey
        self.ni_distance = distance
        self.ni_beamcenter_x = bcx
        self.ni_beamcenter_y = bcy
        self.ni_tilt_x = tiltx
        self.ni_tilt_y = tilty

        ''' preserved for reference
        self.dist = distance / 1000 # mm in Nika, m in pyFAI
        self.poni1 = bcy * pixsizey / 1000#pyFAI uses the same 0,0 definition, so just pixel to m.  y = poni1, x = poni2
        self.poni2 = bcx * pixsizex / 1000

        self.rot1 = tiltx * (math.pi/180)
        self.rot2 = tilty * (math.pi/180) #degree to radian and flip x/y
        self.rot3 = 0 #don't support this, it's only relevant for multi-detector geometries

        self.pixel1 = pixsizey/1e3
        self.pixel2 = pixsizex/1e3
        self.recreateIntegrator()'''<|MERGE_RESOLUTION|>--- conflicted
+++ resolved
@@ -38,23 +38,6 @@
     def integrateSingleImage(self, img):
         if type(img) == xr.Dataset:
             for key in img.keys():
-<<<<<<< HEAD
-                target_key = key
-            img = img[key]
-        if (img.ndim > 2):
-            img_to_integ = img[0].values
-        else:
-            img_to_integ = img.values
-
-        assert np.shape(self.mask) == np.shape(
-            img_to_integ), f'Error!  Mask has shape {np.shape(self.mask)} but you are attempting to integrate data with shape {np.shape(img_to_integ)}.  Try changing mask orientation or updating mask.'
-
-        if (img.system.shape[0] > 1):
-            system_to_integ = [img[0].system]
-            warnings.warn(
-                f'There are two images for {img.system}, I am ONLY INTEGRATING THE FIRST.  This may cause the labels to be dropped and the result to need manual re-tagging in the index.',
-                stacklevel=2)
-=======
                 target_key=key
             img=img[key]
         if(img.ndim>2):
@@ -72,7 +55,6 @@
         if(img.__getattr__(stacked_axis).shape[0]>1):
             system_to_integ = [img[0].__getattr__(stacked_axis)]
             warnings.warn(f'There are two images for {img.__getattr__(stacked_axis)}, I am ONLY INTEGRATING THE FIRST.  This may cause the labels to be dropped and the result to need manual re-tagging in the index.',stacklevel=2)
->>>>>>> 518d3692
         else:
             system_to_integ = img.__getattr__(stacked_axis)
         if self.do_1d_integration:
@@ -108,36 +90,18 @@
             radial_to_save = frame.radial
         if self.do_1d_integration:
             try:
-<<<<<<< HEAD
-                res = xr.DataArray([frame.intensity], dims=['system', 'q'],
-                                   coords={'q': radial_to_save, 'system': system_to_integ}, attrs=img.attrs)
-                if self.return_sigma:
-                    sigma = xr.DataArray([frame.sigma], dims=['system', 'q'],
-                                         coords={'q': radial_to_save, 'system': system_to_integ}, attrs=img.attrs)
-=======
                 res = xr.DataArray([frame.intensity],dims=[stacked_axis,'q'],coords={'q':radial_to_save,stacked_axis:system_to_integ},attrs=img.attrs)
                 if self.return_sigma:
                     sigma = xr.DataArray([frame.sigma],dims=[stacked_axis,'q'],coords={'q':radial_to_save,stacked_axis:system_to_integ},attrs=img.attrs)
->>>>>>> 518d3692
             except AttributeError:
                 res = xr.DataArray(frame.intensity, dims=['q'], coords={'q': radial_to_save}, attrs=img.attrs)
                 if self.return_sigma:
                     sigma = xr.DataArray(frame.sigma, dims=['q'], coords={'q': radial_to_save}, attrs=img.attrs)
         else:
             try:
-<<<<<<< HEAD
-                res = xr.DataArray([frame.intensity], dims=['system', 'chi', 'q'],
-                                   coords={'q': radial_to_save, 'chi': frame.azimuthal, 'system': system_to_integ},
-                                   attrs=img.attrs)
-                if self.return_sigma:
-                    sigma = xr.DataArray([frame.sigma], dims=['system', 'chi', 'q'],
-                                         coords={'q': radial_to_save, 'chi': frame.azimuthal,
-                                                 'system': system_to_integ}, attrs=img.attrs)
-=======
                 res = xr.DataArray([frame.intensity],dims=[stacked_axis,'chi','q'],coords={'q':radial_to_save,'chi':frame.azimuthal,stacked_axis:system_to_integ},attrs=img.attrs)
                 if self.return_sigma:
                     sigma = xr.DataArray([frame.sigma],dims=[stacked_axis,'chi','q'],coords={'q':radial_to_save,'chi':frame.azimuthal,stacked_axis:system_to_integ},attrs=img.attrs)
->>>>>>> 518d3692
             except AttributeError:
                 res = xr.DataArray(frame.intensity, dims=['chi', 'q'],
                                    coords={'q': radial_to_save, 'chi': frame.azimuthal}, attrs=img.attrs)
@@ -149,17 +113,6 @@
             res['dI'] = sigma
         return res
 
-<<<<<<< HEAD
-    def integrateImageStack(self, img_stack):
-        int_stack = img_stack.groupby('system').map_progress(self.integrateSingleImage)
-        # PRSUtils.fix_unstacked_dims(int_stack,img_stack,'system',img_stack.attrs['dims_unpacked'])
-        return int_stack
-
-    def __init__(self,
-                 maskmethod='none', maskpath="",  # deprecated way to load mask
-                 mask=None, rotate_image=False,  # new way
-                 geomethod="none",
-=======
     def integrateImageStack(self,data):
         indexes = list(data.indexes.keys())
         indexes.remove('pix_x')
@@ -176,7 +129,6 @@
         #return int_stack
     def __init__(self,maskmethod = "none",maskpath = "",
                  geomethod = "none",
->>>>>>> 518d3692
                  NIdistance=0, NIbcx=0, NIbcy=0, NItiltx=0, NItilty=0,
                  NIpixsizex=0, NIpixsizey=0,
                  template_xr=None,
